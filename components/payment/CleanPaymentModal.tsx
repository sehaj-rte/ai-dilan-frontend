--- conflicted
+++ resolved
@@ -659,67 +659,6 @@
                         )}
                       </div>
                     </CardHeader>
-<<<<<<< HEAD
-                    <CardContent className="pt-0 flex-grow flex flex-col px-4 pb-4">
-                      {/* Usage Limits Section - Modern & Fancy */}
-                      <div className="mb-3 p-3 bg-gradient-to-r from-blue-50 to-indigo-50 rounded-lg border border-blue-200/50 shadow-sm">
-                        <h4 className="font-bold text-blue-900 mb-2 text-sm flex items-center gap-2">
-                          <div className="p-1 bg-blue-100 rounded-full">
-                            <MessageCircle className="w-3 h-3 text-blue-600" />
-                          </div>
-                          {plan.billing_interval_count && plan.billing_interval_count > 1 ? 'Plan Usage Allowance' : 'Monthly Usage Allowance'}
-                        </h4>
-                        <div className="grid grid-cols-2 gap-3">
-                          {/* Messages */}
-                          <div className="bg-white/70 backdrop-blur-sm rounded-lg p-2 border border-white/50">
-                            <div className="flex items-center gap-1.5 mb-1">
-                              <MessageCircle className="w-3.5 h-3.5 text-blue-600" />
-                              <span className="text-xs font-medium text-gray-700">Messages</span>
-                            </div>
-                            <div className="text-sm font-bold text-gray-900">
-                              {plan.message_limit ? (
-                                plan.billing_interval_count && plan.billing_interval_count > 1 ? (
-                                  <div>
-                                    <div className="text-sm font-bold text-blue-900">
-                                      {Math.floor(plan.message_limit / plan.billing_interval_count)} messages / month
-                                    </div>
-                                    <div className="text-xs text-blue-600 font-medium">
-                                      ({plan.message_limit} total)
-                                    </div>
-                                  </div>
-                                ) : (
-                                  <div className="text-sm font-bold text-blue-900">{plan.message_limit} messages / month</div>
-                                )
-                              ) : (
-                                <div className="text-sm font-bold text-emerald-600">Unlimited</div>
-                              )}
-                            </div>
-                          </div>
-                          
-                          {/* Voice */}
-                          <div className="bg-white/70 backdrop-blur-sm rounded-lg p-2 border border-white/50">
-                            <div className="flex items-center gap-1.5 mb-1">
-                              <Phone className="w-3.5 h-3.5 text-purple-600" />
-                              <span className="text-xs font-medium text-gray-700">Voice</span>
-                            </div>
-                            <div className="text-sm font-bold text-gray-900">
-                              {plan.minute_limit ? (
-                                plan.billing_interval_count && plan.billing_interval_count > 1 ? (
-                                  <div>
-                                    <div className="text-sm font-bold text-purple-900">
-                                      {Math.floor(plan.minute_limit / plan.billing_interval_count)} voice minutes / month
-                                    </div>
-                                    <div className="text-xs text-purple-600 font-medium">
-                                      ({plan.minute_limit} total)
-                                    </div>
-                                  </div>
-                                ) : (
-                                  <div className="text-sm font-bold text-purple-900">{plan.minute_limit} voice minutes / month</div>
-                                )
-                              ) : (
-                                <div className="text-sm font-bold text-emerald-600">Unlimited</div>
-                              )}
-=======
                     <CardContent className="pt-0 flex-grow flex flex-col px-4 pb-3">
                       {/* Usage Limits Section - Ultra Compact */}
                       <div className="mb-1 p-0.5 pl-2 bg-blue-50 rounded border border-blue-100">
@@ -756,7 +695,6 @@
                             </div>
                             <div className="text-xs font-bold text-green-600 bg-green-50 px-1 py-0.5 rounded mt-0.5">
                               {plan.minute_limit ? `${plan.minute_limit} total` : '∞ total'}
->>>>>>> e5f65017
                             </div>
                           </div>
                         </div>
